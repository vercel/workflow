'use client';

import { parseWorkflowName } from '@workflow/core/parse-name';
import {
  cancelRun,
  startRun,
  useWorkflowTraceViewerData,
  type WorkflowRun,
  WorkflowTraceViewer,
} from '@workflow/web-shared';
import { AlertCircle } from 'lucide-react';
import { useRouter } from 'next/navigation';
import { useMemo, useState } from 'react';
import { toast } from 'sonner';
import { Alert, AlertDescription, AlertTitle } from '@/components/ui/alert';
import {
  AlertDialog,
  AlertDialogAction,
  AlertDialogCancel,
  AlertDialogContent,
  AlertDialogDescription,
  AlertDialogFooter,
  AlertDialogHeader,
  AlertDialogTitle,
} from '@/components/ui/alert-dialog';
import { buildUrlWithConfig, worldConfigToEnvMap } from '@/lib/config';
import type { WorldConfig } from '@/lib/config-world';
<<<<<<< HEAD
=======
import {
  cancelRun,
  recreateRun,
  useWorkflowTraceViewerData,
  type WorkflowRun,
  WorkflowTraceViewer,
} from '@/workflow-trace-viewer';
>>>>>>> e3670461
import { BackLink } from './display-utils/back-link';
import { CancelButton } from './display-utils/cancel-button';
import { CopyableText } from './display-utils/copyable-text';
import { LiveStatus } from './display-utils/live-status';
import { RelativeTime } from './display-utils/relative-time';
import { RerunButton } from './display-utils/rerun-button';
import { StatusBadge } from './display-utils/status-badge';

interface RunDetailViewProps {
  config: WorldConfig;
  runId: string;
  selectedId?: string;
}

export function RunDetailView({
  config,
  runId,
  // TODO: This should open the right sidebar within the trace viewer
  selectedId: _selectedId,
}: RunDetailViewProps) {
  const router = useRouter();
  const [cancelling, setCancelling] = useState(false);
  const [rerunning, setRerunning] = useState(false);
  const [showCancelDialog, setShowCancelDialog] = useState(false);
  const [showRerunDialog, setShowRerunDialog] = useState(false);
  const env = useMemo(() => worldConfigToEnvMap(config), [config]);

  // Fetch all run data with live updates
  const {
    run: runData,
    steps: allSteps,
    hooks: allHooks,
    events: allEvents,
    loading,
    error,
    update,
  } = useWorkflowTraceViewerData(env, runId, { live: true });
  const run = runData ?? ({} as WorkflowRun);

  const handleCancelClick = () => {
    setShowCancelDialog(true);
  };

  const handleConfirmCancel = async () => {
    if (cancelling) return;

    try {
      setCancelling(true);
      setShowCancelDialog(false);
      await cancelRun(env, runId);
      // Trigger a refresh of the data
      await update();
      toast.success('Run cancelled successfully');
    } catch (err) {
      console.error('Failed to cancel run:', err);
      toast.error('Failed to cancel run', {
        description:
          err instanceof Error ? err.message : 'An unknown error occurred',
      });
    } finally {
      setCancelling(false);
    }
  };

  const handleRerunClick = () => {
    setShowRerunDialog(true);
  };

  const handleConfirmRerun = async () => {
    if (rerunning) return;

    try {
      setRerunning(true);
      setShowRerunDialog(false);
      // Start a new run with the same workflow and input arguments
      const newRunId = await recreateRun(env, run.runId);
      toast.success('New run started successfully', {
        description: `Run ID: ${newRunId}`,
      });
      // Navigate to the new run
      router.push(buildUrlWithConfig(`/run/${newRunId}`, config));
    } catch (err) {
      console.error('Failed to re-run workflow:', err);
      toast.error('Failed to start new run', {
        description:
          err instanceof Error ? err.message : 'An unknown error occurred',
      });
    } finally {
      setRerunning(false);
      setShowRerunDialog(false);
    }
  };

  if (error && !runData) {
    return (
      <Alert variant="destructive" className="m-4">
        <AlertCircle className="h-4 w-4" />
        <AlertTitle>Error loading workflow run</AlertTitle>
        <AlertDescription>{error.message}</AlertDescription>
      </Alert>
    );
  }

  const workflowName = parseWorkflowName(run.workflowName)?.shortName || '?';

  // At this point, we've already returned if there was an error
  // So hasError is always false here
  const hasError = false;
  const errorMessage = '';

  // Determine if cancel is allowed and why
  const canCancel = run.status === 'pending' || run.status === 'running';
  const getCancelDisabledReason = () => {
    if (cancelling) return 'Cancelling run...';
    if (run.status === 'completed') return 'Run has already completed';
    if (run.status === 'failed') return 'Run has already failed';
    if (run.status === 'cancelled') return 'Run has already been cancelled';
    return '';
  };
  const cancelDisabledReason = getCancelDisabledReason();

  // Determine if re-run is allowed and why
  const isRunActive = run.status === 'pending' || run.status === 'running';
  const canRerun = !loading && !isRunActive && !rerunning;
  const getRerunDisabledReason = () => {
    if (rerunning) return 'Re-running workflow...';
    if (loading) return 'Loading run data...';
    if (isRunActive) return 'Cannot re-run while workflow is still running';
    return '';
  };
  const rerunDisabledReason = getRerunDisabledReason();

  return (
    <>
      {/* Cancel Confirmation Dialog */}
      <AlertDialog open={showCancelDialog} onOpenChange={setShowCancelDialog}>
        <AlertDialogContent>
          <AlertDialogHeader>
            <AlertDialogTitle>Cancel Workflow Run?</AlertDialogTitle>
            <AlertDialogDescription>
              This will stop the workflow execution immediately, and no further
              steps will be executed. Partial workflow execution may occur. Are
              you sure you want to cancel the run?
            </AlertDialogDescription>
          </AlertDialogHeader>
          <AlertDialogFooter>
            <AlertDialogCancel>Keep Running</AlertDialogCancel>
            <AlertDialogAction
              onClick={handleConfirmCancel}
              className="bg-destructive text-destructive-foreground hover:bg-destructive/90"
            >
              Cancel Run
            </AlertDialogAction>
          </AlertDialogFooter>
        </AlertDialogContent>
      </AlertDialog>

      {/* Re-run Confirmation Dialog */}
      <AlertDialog open={showRerunDialog} onOpenChange={setShowRerunDialog}>
        <AlertDialogContent>
          <AlertDialogHeader>
            <AlertDialogTitle>Re-run Workflow?</AlertDialogTitle>
            <AlertDialogDescription>
              This can potentially re-run code that is meant to only execute
              once. Are you sure you want to re-run the workflow?
            </AlertDialogDescription>
          </AlertDialogHeader>
          <AlertDialogFooter>
            <AlertDialogCancel>Cancel</AlertDialogCancel>
            <AlertDialogAction onClick={handleConfirmRerun}>
              Re-run Workflow
            </AlertDialogAction>
          </AlertDialogFooter>
        </AlertDialogContent>
      </AlertDialog>

      <div className="space-y-6">
        <BackLink href={buildUrlWithConfig('/', config)} />

        {/* Run Overview Header */}
        <div className="space-y-4 pb-6 border-b">
          {/* Title Row */}
          <div className="flex items-start justify-between">
            <div className="mb-6">
              <h1 className="text-2xl font-semibold">{workflowName}</h1>
            </div>

            <div className="flex items-center justify-between gap-2">
              {/* Right side controls */}
              <LiveStatus hasError={hasError} errorMessage={errorMessage} />
              <RerunButton
                canRerun={canRerun}
                rerunning={rerunning}
                rerunDisabledReason={rerunDisabledReason}
                onRerun={handleRerunClick}
              />
              <CancelButton
                canCancel={canCancel}
                cancelling={cancelling}
                cancelDisabledReason={cancelDisabledReason}
                onCancel={handleCancelClick}
              />
            </div>
          </div>

          {/* Status and Timeline Row */}
          <div className="flex items-start gap-8">
            <div className="flex flex-col gap-1">
              <div className="text-xs text-muted-foreground">Status</div>
              <StatusBadge status={run.status || '...'} context={run} />
            </div>
            <div className="flex flex-col gap-1">
              <div className="text-xs text-muted-foreground">Run ID</div>
              <CopyableText text={run.runId}>
                <div className="text-sm mt-0.5 font-mono">{run.runId}</div>
              </CopyableText>
            </div>
            <div className="flex flex-col gap-1">
              <div className="text-xs text-muted-foreground">Queued</div>
              <div className="text-sm">
                {run.createdAt ? <RelativeTime date={run.createdAt} /> : '-'}
              </div>
            </div>
            <div className="flex flex-col gap-1">
              <div className="text-xs text-muted-foreground">Started</div>
              <div className="text-sm">
                {run.startedAt ? <RelativeTime date={run.startedAt} /> : '-'}
              </div>
            </div>
            <div className="flex flex-col gap-1">
              <div className="text-xs text-muted-foreground">Completed</div>
              <div className="text-sm">
                {run.completedAt ? (
                  <RelativeTime date={run.completedAt} />
                ) : (
                  '-'
                )}
              </div>
            </div>
          </div>
        </div>

        <div className="relative">
          {loading && (
            <div className="absolute inset-0 bg-black/50 flex items-center justify-center">
              <div className="animate-spin rounded-full h-10 w-10 border-b-2 border-white"></div>
            </div>
          )}
          <WorkflowTraceViewer
            error={error}
            steps={allSteps}
            events={allEvents}
            hooks={allHooks}
            env={env}
            run={run}
            isLoading={loading}
          />
        </div>
      </div>
    </>
  );
}<|MERGE_RESOLUTION|>--- conflicted
+++ resolved
@@ -3,7 +3,7 @@
 import { parseWorkflowName } from '@workflow/core/parse-name';
 import {
   cancelRun,
-  startRun,
+  recreateRun,
   useWorkflowTraceViewerData,
   type WorkflowRun,
   WorkflowTraceViewer,
@@ -25,16 +25,6 @@
 } from '@/components/ui/alert-dialog';
 import { buildUrlWithConfig, worldConfigToEnvMap } from '@/lib/config';
 import type { WorldConfig } from '@/lib/config-world';
-<<<<<<< HEAD
-=======
-import {
-  cancelRun,
-  recreateRun,
-  useWorkflowTraceViewerData,
-  type WorkflowRun,
-  WorkflowTraceViewer,
-} from '@/workflow-trace-viewer';
->>>>>>> e3670461
 import { BackLink } from './display-utils/back-link';
 import { CancelButton } from './display-utils/cancel-button';
 import { CopyableText } from './display-utils/copyable-text';
