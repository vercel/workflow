'use server';

import { hydrateResourceIO } from '@workflow/core/observability';
import { createWorld, start } from '@workflow/core/runtime';
import type {
  Event,
  Hook,
  Step,
  WorkflowRun,
  WorkflowRunStatus,
} from '@workflow/world';

export type EnvMap = Record<string, string | undefined>;

export interface PaginatedResult<T> {
  data: T[];
  cursor?: string;
  hasMore: boolean;
}

/**
 * Structured error information that can be sent to the client
 */
export interface ServerActionError {
  message: string;
  layer: 'server' | 'API';
  cause?: string;
  request?: {
    operation: string;
    params: Record<string, any>;
  };
}

/**
 * Result wrapper for server actions that can return either data or error
 */
export type ServerActionResult<T> =
  | { success: true; data: T }
  | { success: false; error: ServerActionError };

function getWorldFromEnv(envMap: EnvMap) {
  for (const [key, value] of Object.entries(envMap)) {
    if (value === undefined || value === null || value === '') {
      continue;
    }
    process.env[key] = value;
  }
  return createWorld();
}

/**
 * Creates a structured error object from a caught error
 */
function createServerActionError(
  error: unknown,
  operation: string,
  params?: Record<string, any>
): ServerActionError {
  const err = error instanceof Error ? error : new Error(String(error));

  // Determine if this is an API layer error (from the World interface)
  // or a server layer error (from within the server action)
  const isAPIError =
    err.message?.includes('fetch') ||
    err.message?.includes('HTTP') ||
    err.message?.includes('network');

  return {
    message: getUserFacingMessage(err),
    layer: isAPIError ? 'API' : 'server',
    cause: err.stack || err.message,
    request: params ? { operation, params } : undefined,
  };
}

/**
 * Converts an error into a user-facing message
 */
function getUserFacingMessage(error: Error): string {
  // Check for common error patterns
  if (error.message?.includes('403') || error.message?.includes('Forbidden')) {
    return 'Access denied. Please check your credentials and permissions.';
  }

  if (error.message?.includes('404') || error.message?.includes('Not Found')) {
    return 'The requested resource was not found.';
  }

  if (
    error.message?.includes('500') ||
    error.message?.includes('Internal Server Error')
  ) {
    return 'An internal server error occurred. Please try again later.';
  }

  if (error.message?.includes('Network') || error.message?.includes('fetch')) {
    return 'Network error. Please check your connection and try again.';
  }

  // Return the original message for other errors
  return error.message || 'An unexpected error occurred';
}

const hydrate = <T>(data: T): T => {
  try {
    return hydrateResourceIO(data as any) as T;
  } catch (error) {
    throw new Error('Failed to hydrate data', { cause: error });
  }
};

/**
 * Helper to create successful responses
 * @param data - The data to return on success
 * @returns ServerActionResult with success=true and the data
 */
function createResponse<T>(data: T): ServerActionResult<T> {
  return {
    success: true,
    data,
  };
}

/**
 * Fetch paginated list of workflow runs
 */
export async function fetchRuns(
  worldEnv: EnvMap,
  params: {
    cursor?: string;
    sortOrder?: 'asc' | 'desc';
    limit?: number;
    workflowName?: string;
    status?: WorkflowRunStatus;
  }
): Promise<ServerActionResult<PaginatedResult<WorkflowRun>>> {
  const {
    cursor,
    sortOrder = 'desc',
    limit = 10,
    workflowName,
    status,
  } = params;
  try {
    const world = getWorldFromEnv(worldEnv);
    const result = await world.runs.list({
      ...(workflowName ? { workflowName } : {}),
      ...(status ? { status: status } : {}),
      pagination: { cursor, limit, sortOrder },
      resolveData: 'none',
    });
    return createResponse({
      data: (result.data as unknown as WorkflowRun[]).map(hydrate),
      cursor: result.cursor ?? undefined,
      hasMore: result.hasMore,
    });
  } catch (error) {
    console.error('Failed to fetch runs:', error);
    return {
      success: false,
      error: createServerActionError(error, 'world.runs.list', params),
    };
  }
}

/**
 * Fetch a single workflow run with full data
 */
export async function fetchRun(
  worldEnv: EnvMap,
  runId: string,
  resolveData: 'none' | 'all' = 'all'
<<<<<<< HEAD
): Promise<ServerActionResult<WorkflowRun>> {
  try {
    const world = getWorldFromEnv(worldEnv);
    const run = await world.runs.get(runId, { resolveData });
    return createResponse(hydrate(run as WorkflowRun));
=======
): Promise<WorkflowRun> {
  try {
    const world = getWorldFromEnv(worldEnv);
    const run = await world.runs.get(runId, { resolveData });
    return hydrateResourceIO(run as WorkflowRun);
>>>>>>> a27a0b31
  } catch (error) {
    console.error('Failed to fetch run:', error);
    return {
      success: false,
      error: createServerActionError(error, 'world.runs.get', {
        runId,
        resolveData,
      }),
    };
  }
}

/**
 * Fetch paginated list of steps for a run
 */
export async function fetchSteps(
  worldEnv: EnvMap,
  runId: string,
  params: {
    cursor?: string;
    sortOrder?: 'asc' | 'desc';
    limit?: number;
  }
): Promise<ServerActionResult<PaginatedResult<Step>>> {
  const { cursor, sortOrder = 'asc', limit = 100 } = params;
  try {
    const world = getWorldFromEnv(worldEnv);
    const result = await world.steps.list({
      runId,
      pagination: { cursor, limit, sortOrder },
      resolveData: 'none',
    });
    return createResponse({
      data: (result.data as Step[]).map(hydrate),
      cursor: result.cursor ?? undefined,
      hasMore: result.hasMore,
    });
  } catch (error) {
    console.error('Failed to fetch steps:', error);
    return {
      success: false,
      error: createServerActionError(error, 'world.steps.list', {
        runId,
        ...params,
      }),
    };
  }
}

/**
 * Fetch a single step with full data
 */
export async function fetchStep(
  worldEnv: EnvMap,
  runId: string,
  stepId: string,
  resolveData: 'none' | 'all' = 'all'
<<<<<<< HEAD
): Promise<ServerActionResult<Step>> {
  try {
    const world = getWorldFromEnv(worldEnv);
    const step = await world.steps.get(runId, stepId, { resolveData });
    return createResponse(hydrate(step as Step));
=======
): Promise<Step> {
  try {
    const world = getWorldFromEnv(worldEnv);
    const step = await world.steps.get(runId, stepId, { resolveData });
    return hydrateResourceIO(step as Step);
>>>>>>> a27a0b31
  } catch (error) {
    console.error('Failed to fetch step:', error);
    return {
      success: false,
      error: createServerActionError(error, 'world.steps.get', {
        runId,
        stepId,
        resolveData,
      }),
    };
  }
}

/**
 * Fetch paginated list of events for a run
 */
export async function fetchEvents(
  worldEnv: EnvMap,
  runId: string,
  params: {
    cursor?: string;
    sortOrder?: 'asc' | 'desc';
    limit?: number;
  }
): Promise<ServerActionResult<PaginatedResult<Event>>> {
  const { cursor, sortOrder = 'asc', limit = 1000 } = params;
  try {
    const world = getWorldFromEnv(worldEnv);
    const result = await world.events.list({
      runId,
      pagination: { cursor, limit, sortOrder },
      resolveData: 'none',
    });
    return createResponse({
      data: result.data as unknown as Event[],
      cursor: result.cursor ?? undefined,
      hasMore: result.hasMore,
    });
  } catch (error) {
    console.error('Failed to fetch events:', error);
    return {
      success: false,
      error: createServerActionError(error, 'world.events.list', {
        runId,
        ...params,
      }),
    };
  }
}

/**
 * Fetch events by correlation ID
 */
export async function fetchEventsByCorrelationId(
  worldEnv: EnvMap,
  correlationId: string,
  params: {
    cursor?: string;
    sortOrder?: 'asc' | 'desc';
    limit?: number;
    withData?: boolean;
  }
): Promise<ServerActionResult<PaginatedResult<Event>>> {
  const { cursor, sortOrder = 'asc', limit = 1000, withData = false } = params;
  try {
    const world = getWorldFromEnv(worldEnv);
    const result = await world.events.listByCorrelationId({
      correlationId,
      pagination: { cursor, limit, sortOrder },
      resolveData: withData ? 'all' : 'none',
    });
    return createResponse({
      data: result.data as unknown as Event[],
      cursor: result.cursor ?? undefined,
      hasMore: result.hasMore,
    });
  } catch (error) {
    console.error('Failed to fetch events by correlation ID:', error);
    return {
      success: false,
      error: createServerActionError(
        error,
        'world.events.listByCorrelationId',
        { correlationId, ...params }
      ),
    };
  }
}

/**
 * Fetch paginated list of hooks
 */
export async function fetchHooks(
  worldEnv: EnvMap,
  params: {
    runId?: string;
    cursor?: string;
    sortOrder?: 'asc' | 'desc';
    limit?: number;
  }
): Promise<ServerActionResult<PaginatedResult<Hook>>> {
  const { runId, cursor, sortOrder = 'desc', limit = 10 } = params;
  try {
    const world = getWorldFromEnv(worldEnv);
    const result = await world.hooks.list({
      ...(runId ? { runId } : {}),
      pagination: { cursor, limit, sortOrder },
      resolveData: 'none',
    });
    return createResponse({
      data: (result.data as Hook[]).map(hydrate),
      cursor: result.cursor ?? undefined,
      hasMore: result.hasMore,
    });
  } catch (error) {
    console.error('Failed to fetch hooks:', error);
    return {
      success: false,
      error: createServerActionError(error, 'world.hooks.list', params),
    };
  }
}

/**
 * Fetch a single hook with full data
 */
export async function fetchHook(
  worldEnv: EnvMap,
  hookId: string,
  resolveData: 'none' | 'all' = 'all'
<<<<<<< HEAD
): Promise<ServerActionResult<Hook>> {
  try {
    const world = getWorldFromEnv(worldEnv);
    const hook = await world.hooks.get(hookId, { resolveData });
    return createResponse(hydrate(hook as Hook));
=======
): Promise<Hook> {
  try {
    const world = getWorldFromEnv(worldEnv);
    const hook = await world.hooks.get(hookId, { resolveData });
    return hydrateResourceIO(hook as Hook);
>>>>>>> a27a0b31
  } catch (error) {
    console.error('Failed to fetch hook:', error);
    return {
      success: false,
      error: createServerActionError(error, 'world.hooks.get', {
        hookId,
        resolveData,
      }),
    };
  }
}

/**
 * Cancel a workflow run
 */
export async function cancelRun(
  worldEnv: EnvMap,
  runId: string
): Promise<ServerActionResult<void>> {
  try {
    const world = getWorldFromEnv(worldEnv);
    await world.runs.cancel(runId);
    return createResponse(undefined);
  } catch (error) {
    console.error('Failed to cancel run:', error);
    return {
      success: false,
      error: createServerActionError(error, 'world.runs.cancel', { runId }),
    };
  }
}

/**
 * Start a new workflow run
 */
export async function startRun(
  worldEnv: EnvMap,
  workflowName: string,
  args: any[]
): Promise<ServerActionResult<string>> {
  try {
    const world = getWorldFromEnv(worldEnv);
    const deploymentId = await world.getDeploymentId();
    const run = await start({ workflowId: workflowName }, args, {
      deploymentId,
    });
    return createResponse(run.runId);
  } catch (error) {
    console.error('Failed to start run:', error);
    return {
      success: false,
      error: createServerActionError(error, 'start', { workflowName, args }),
    };
  }
}

/**
 * Start a new workflow run
 */
export async function startRun(
  worldEnv: EnvMap,
  workflowName: string,
  args: any[]
): Promise<string> {
  try {
    const world = getWorldFromEnv(worldEnv);
    const deploymentId = await world.getDeploymentId();
    const run = await start({ workflowId: workflowName }, args, {
      deploymentId,
    });
    return run.runId;
  } catch (error) {
    console.error('Failed to start run:', error);
    throw error;
  }
}

export async function readStreamServerAction(
  env: EnvMap,
  streamId: string,
  startIndex?: number
): Promise<ServerActionResult<ReadableStream<Uint8Array>>> {
  try {
    const world = getWorldFromEnv(env);
    const stream = await world.readFromStream(streamId, startIndex);
    return createResponse(stream);
  } catch (error) {
    console.error('Failed to read stream:', error);
    return {
      success: false,
      error: createServerActionError(error, 'world.readFromStream', {
        streamId,
        startIndex,
      }),
    };
  }
}<|MERGE_RESOLUTION|>--- conflicted
+++ resolved
@@ -170,19 +170,11 @@
   worldEnv: EnvMap,
   runId: string,
   resolveData: 'none' | 'all' = 'all'
-<<<<<<< HEAD
 ): Promise<ServerActionResult<WorkflowRun>> {
   try {
     const world = getWorldFromEnv(worldEnv);
     const run = await world.runs.get(runId, { resolveData });
     return createResponse(hydrate(run as WorkflowRun));
-=======
-): Promise<WorkflowRun> {
-  try {
-    const world = getWorldFromEnv(worldEnv);
-    const run = await world.runs.get(runId, { resolveData });
-    return hydrateResourceIO(run as WorkflowRun);
->>>>>>> a27a0b31
   } catch (error) {
     console.error('Failed to fetch run:', error);
     return {
@@ -240,19 +232,11 @@
   runId: string,
   stepId: string,
   resolveData: 'none' | 'all' = 'all'
-<<<<<<< HEAD
 ): Promise<ServerActionResult<Step>> {
   try {
     const world = getWorldFromEnv(worldEnv);
     const step = await world.steps.get(runId, stepId, { resolveData });
     return createResponse(hydrate(step as Step));
-=======
-): Promise<Step> {
-  try {
-    const world = getWorldFromEnv(worldEnv);
-    const step = await world.steps.get(runId, stepId, { resolveData });
-    return hydrateResourceIO(step as Step);
->>>>>>> a27a0b31
   } catch (error) {
     console.error('Failed to fetch step:', error);
     return {
@@ -383,19 +367,11 @@
   worldEnv: EnvMap,
   hookId: string,
   resolveData: 'none' | 'all' = 'all'
-<<<<<<< HEAD
 ): Promise<ServerActionResult<Hook>> {
   try {
     const world = getWorldFromEnv(worldEnv);
     const hook = await world.hooks.get(hookId, { resolveData });
     return createResponse(hydrate(hook as Hook));
-=======
-): Promise<Hook> {
-  try {
-    const world = getWorldFromEnv(worldEnv);
-    const hook = await world.hooks.get(hookId, { resolveData });
-    return hydrateResourceIO(hook as Hook);
->>>>>>> a27a0b31
   } catch (error) {
     console.error('Failed to fetch hook:', error);
     return {
