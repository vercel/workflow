--- conflicted
+++ resolved
@@ -21,15 +21,9 @@
       "types": "./dist/index.d.ts",
       "default": "./dist/index.js"
     },
-<<<<<<< HEAD
-    "./node": {
-      "types": "./dist/node.d.ts",
-      "default": "./dist/node.js"
-=======
     "./get-port": {
       "types": "./dist/get-port.d.ts",
       "default": "./dist/get-port.js"
->>>>>>> aac1b6cd
     }
   },
   "scripts": {
