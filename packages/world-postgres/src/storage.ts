--- conflicted
+++ resolved
@@ -5,11 +5,11 @@
   ListEventsParams,
   ListHooksParams,
   PaginatedResponse,
+  ResolveData,
   Step,
   Storage,
   UpdateStepRequest,
   UpdateWorkflowRunRequest,
-  ResolveData,
   WorkflowRun,
 } from '@workflow/world';
 import {
@@ -175,18 +175,14 @@
       if (!value) {
         throw new WorkflowAPIError(`Run not found: ${id}`, { status: 404 });
       }
-<<<<<<< HEAD
 
       // Clean up all hooks for this run when cancelling
       await drizzle.delete(Schema.hooks).where(eq(Schema.hooks.runId, id));
 
-      return deserializeRunError(compact(value));
-=======
       const deserialized = deserializeRunError(compact(value));
       const parsed = WorkflowRunSchema.parse(deserialized);
       const resolveData = params?.resolveData ?? 'all';
       return filterRunData(parsed, resolveData);
->>>>>>> 5790cb2d
     },
     async pause(id, params) {
       // TODO: we might want to guard this for only specific statuses
