--- conflicted
+++ resolved
@@ -1,16 +1,8 @@
-<<<<<<< HEAD
-import type { Plugin } from 'vite';
-import type { ModuleOptions } from './index.js';
-import type { Nitro } from 'nitro/types';
-import { workflowRollupPlugin } from './rollup-plugin.js';
-import nitroModule from './index.js';
-=======
 import type { Nitro } from 'nitro/types';
 import type { Plugin } from 'vite';
 import type { ModuleOptions } from './index.js';
 import nitroModule from './index.js';
 import { workflowRollupPlugin } from './rollup.js';
->>>>>>> 8a82ec53
 
 export function workflow(options?: ModuleOptions): Plugin[] {
   return [
