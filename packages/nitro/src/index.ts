--- conflicted
+++ resolved
@@ -1,17 +1,12 @@
-<<<<<<< HEAD
+import type { Nitro, NitroModule, RollupConfig } from 'nitro/types';
+import type { ModuleOptions } from './types';
+
 import { join } from 'pathe';
-import type { Nitro, NitroModule, RollupConfig } from 'nitro/types';
 import { LocalBuilder, VercelBuilder } from './builders.js';
 import { workflowRollupPlugin } from './rollup-plugin.js';
-=======
-import type { Nitro, NitroModule, RollupConfig } from 'nitro/types';
-import { join } from 'pathe';
-import { LocalBuilder, VercelBuilder } from './builders';
-import { workflowRollupPlugin } from './rollup-plugin';
-import type { ModuleOptions } from './types';
+
 
 export type { ModuleOptions };
->>>>>>> 7bf7a3b0
 
 export default {
   name: 'workflow/nitro',
