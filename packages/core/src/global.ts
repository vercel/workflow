--- conflicted
+++ resolved
@@ -18,10 +18,7 @@
   type: 'wait';
   correlationId: string;
   resumeAt: Date;
-<<<<<<< HEAD
-=======
   hasCreatedEvent?: boolean;
->>>>>>> 70be894a
 }
 
 export type QueueItem =
