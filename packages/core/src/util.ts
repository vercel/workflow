--- conflicted
+++ resolved
@@ -52,11 +52,7 @@
   runId: string,
   stepCount: number,
   hookCount: number,
-<<<<<<< HEAD
-  waitCount: number = 0
-=======
   waitCount: number
->>>>>>> 70be894a
 ): string | null {
   if (stepCount === 0 && hookCount === 0 && waitCount === 0) {
     return null;
@@ -70,19 +66,6 @@
     parts.push(`${hookCount} ${hookCount === 1 ? 'hook' : 'hooks'}`);
   }
   if (waitCount > 0) {
-<<<<<<< HEAD
-    parts.push(`${waitCount} ${waitCount === 1 ? 'wait' : 'waits'}`);
-  }
-
-  let resumeMsg = 'steps are created';
-  if (hookCount > 0 && waitCount > 0) {
-    resumeMsg = 'steps are created, hooks are triggered, and waits fire';
-  } else if (hookCount > 0) {
-    resumeMsg = 'steps are created and hooks are triggered';
-  } else if (waitCount > 0) {
-    resumeMsg = 'steps are created and waits fire';
-  }
-=======
     parts.push(`${waitCount} ${waitCount === 1 ? 'timer' : 'timers'}`);
   }
 
@@ -97,7 +80,6 @@
     resumeMsgParts.push('timers have elapsed');
   }
   const resumeMsg = resumeMsgParts.join(' and ');
->>>>>>> 70be894a
 
   return `[Workflows] "${runId}" - ${parts.join(' and ')} to be enqueued\n  Workflow will suspend and resume when ${resumeMsg}`;
 }
