--- conflicted
+++ resolved
@@ -67,51 +67,6 @@
   token: string,
   payload: T
 ): Promise<Hook> {
-<<<<<<< HEAD
-  return trace('HOOK.resume', async (span) => {
-    const world = getWorld();
-
-    try {
-      const hook = await getHookByToken(token);
-
-      span?.setAttributes({
-        ...Attribute.HookToken(token),
-        ...Attribute.HookId(hook.hookId),
-        ...Attribute.WorkflowRunId(hook.runId),
-      });
-
-      // Dehydrate the payload for storage
-      const ops: Promise<any>[] = [];
-      const dehydratedPayload = dehydrateStepReturnValue(
-        payload,
-        ops,
-        globalThis,
-        hook.runId
-      );
-      waitUntil(Promise.all(ops));
-
-      // Create a hook_received event with the payload
-      await world.events.create(hook.runId, {
-        eventType: 'hook_received',
-        correlationId: hook.hookId,
-        eventData: {
-          payload: dehydratedPayload,
-        },
-      });
-
-      const workflowRun = await world.runs.get(hook.runId);
-
-      span?.setAttributes({
-        ...Attribute.WorkflowName(workflowRun.workflowName),
-      });
-
-      const traceCarrier = workflowRun.executionContext?.traceCarrier;
-
-      if (traceCarrier) {
-        const context = await getSpanContextForTraceCarrier(traceCarrier);
-        if (context) {
-          span?.addLink?.({ context });
-=======
   return await waitedUntil(() => {
     return trace('HOOK.resume', async (span) => {
       const world = getWorld();
@@ -130,7 +85,8 @@
         const dehydratedPayload = dehydrateStepReturnValue(
           payload,
           ops,
-          globalThis
+          globalThis,
+          hook.runId
         );
         waitUntil(Promise.all(ops));
 
@@ -156,7 +112,6 @@
           if (context) {
             span?.addLink?.({ context });
           }
->>>>>>> aa015af8
         }
 
         // Re-trigger the workflow against the deployment ID associated
