--- conflicted
+++ resolved
@@ -611,26 +611,6 @@
     }
   );
 
-<<<<<<< HEAD
-  test.only(
-    'stepFunctionPassingWorkflow - step function references can be passed as arguments',
-    { timeout: 60_000 },
-    async () => {
-      // This workflow passes a step function reference to another step
-      // The receiving step calls the passed function and returns the result
-      const run = await triggerWorkflow('stepFunctionPassingWorkflow', []);
-      const returnValue = await getWorkflowReturnValue(run.runId);
-
-      // doubleNumber(10) = 20, then multiply by 2 = 40
-      expect(returnValue).toBe(40);
-
-      // Verify the run completed successfully
-      const { json: runData } = await cliInspectJson(
-        `runs ${run.runId} --withData`
-      );
-      expect(runData.status).toBe('completed');
-      expect(runData.output).toBe(40);
-=======
   test(
     'hookCleanupTestWorkflow - hook token reuse after workflow completion',
     { timeout: 60_000 },
@@ -705,7 +685,27 @@
 
       const { json: run2Data } = await cliInspectJson(`runs ${run2.runId}`);
       expect(run2Data.status).toBe('completed');
->>>>>>> ed1c71f5
+    }
+  );
+
+  test.only(
+    'stepFunctionPassingWorkflow - step function references can be passed as arguments',
+    { timeout: 60_000 },
+    async () => {
+      // This workflow passes a step function reference to another step
+      // The receiving step calls the passed function and returns the result
+      const run = await triggerWorkflow('stepFunctionPassingWorkflow', []);
+      const returnValue = await getWorkflowReturnValue(run.runId);
+
+      // doubleNumber(10) = 20, then multiply by 2 = 40
+      expect(returnValue).toBe(40);
+
+      // Verify the run completed successfully
+      const { json: runData } = await cliInspectJson(
+        `runs ${run.runId} --withData`
+      );
+      expect(runData.status).toBe('completed');
+      expect(runData.output).toBe(40);
     }
   );
 });