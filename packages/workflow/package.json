--- conflicted
+++ resolved
@@ -35,13 +35,9 @@
     "./internal/private": "./dist/internal/private.js",
     "./next": "./dist/next.js",
     "./nitro": "./dist/nitro.js",
-<<<<<<< HEAD
     "./nuxt": "./dist/nuxt.js",
-    "./rollup-plugin": "./dist/rollup-plugin.js",
-=======
     "./sveltekit": "./dist/sveltekit.js",
     "./rollup": "./dist/rollup.js",
->>>>>>> 8a82ec53
     "./vite": "./dist/vite.js",
     "./runtime": "./dist/runtime.js"
   },
@@ -60,11 +56,8 @@
     "ms": "2.1.3",
     "@workflow/next": "workspace:*",
     "@workflow/nitro": "workspace:*",
-<<<<<<< HEAD
-    "@workflow/nuxt": "workspace:*"
-=======
+    "@workflow/nuxt": "workspace:*",
     "@workflow/sveltekit": "workspace:*"
->>>>>>> 8a82ec53
   },
   "devDependencies": {
     "@types/ms": "^2.1.0",
