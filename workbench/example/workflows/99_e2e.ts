--- conflicted
+++ resolved
@@ -382,12 +382,8 @@
   const withRetryableError = await stepThatRetriesWithRetryableError();
   return { withRetryableError };
 
-<<<<<<< HEAD
   //console.log(`Workflow completed with final attempt: ${finalAttempt}`);
   //return { finalAttempt, withRetryableError };
-=======
-  console.log(`Workflow completed with final attempt: ${finalAttempt}`);
-  return { finalAttempt };
 }
 
 //////////////////////////////////////////////////////////
@@ -422,5 +418,4 @@
   }
 
   return { retryableResult, gotFatalError };
->>>>>>> 796fafd5
 }