--- conflicted
+++ resolved
@@ -469,25 +469,6 @@
 
 //////////////////////////////////////////////////////////
 
-<<<<<<< HEAD
-async function stepWithStepFunctionArg(stepFn: (x: number) => Promise<number>) {
-  'use step';
-  // Call the passed step function reference
-  const result = await stepFn(10);
-  return result * 2;
-}
-
-async function doubleNumber(x: number) {
-  'use step';
-  return x * 2;
-}
-
-export async function stepFunctionPassingWorkflow() {
-  'use workflow';
-  // Pass a step function reference to another step
-  const result = await stepWithStepFunctionArg(doubleNumber);
-  return result;
-=======
 export async function hookCleanupTestWorkflow(
   token: string,
   customData: string
@@ -509,5 +490,25 @@
     customData: payload.customData,
     hookCleanupTestData: 'workflow_completed',
   };
->>>>>>> ed1c71f5
+}
+
+//////////////////////////////////////////////////////////
+
+export async function stepFunctionPassingWorkflow() {
+  'use workflow';
+  // Pass a step function reference to another step
+  const result = await stepWithStepFunctionArg(doubleNumber);
+  return result;
+}
+
+async function stepWithStepFunctionArg(stepFn: (x: number) => Promise<number>) {
+  'use step';
+  // Call the passed step function reference
+  const result = await stepFn(10);
+  return result * 2;
+}
+
+async function doubleNumber(x: number) {
+  'use step';
+  return x * 2;
 }